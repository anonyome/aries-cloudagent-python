"""Indy implementation of BaseWallet interface."""

import json

from typing import List, Sequence, Tuple, Union

import indy.anoncreds
import indy.did
import indy.crypto
import indy.wallet

from indy.error import IndyError, ErrorCode

from ..indy.sdk.error import IndyErrorHandler
from ..indy.sdk.wallet_setup import IndyOpenWallet
from ..ledger.base import BaseLedger
from ..ledger.endpoint_type import EndpointType
from ..ledger.error import LedgerConfigError

<<<<<<< HEAD
from ..did.did_key import DIDKey
from .base import BaseWallet, KeyInfo, DIDInfo
from .crypto import (
    create_keypair,
    sign_message,
    validate_seed,
    verify_signed_message,
)
from .key_type import KeyType
from .did_method import DIDMethod
from .key_pair import KeyPairStorageManager
from ..storage.indy import IndySdkStorage
from ..storage.error import StorageDuplicateError, StorageNotFoundError
=======
from .base import BaseWallet
from .did_info import DIDInfo, KeyInfo
from .crypto import validate_seed
>>>>>>> 73361c60
from .error import WalletError, WalletDuplicateError, WalletNotFoundError
from .util import b58_to_bytes, bytes_to_b58, bytes_to_b64


class IndySdkWallet(BaseWallet):
    """Indy identity wallet implementation."""

    def __init__(self, opened: IndyOpenWallet):
        """Create a new IndySdkWallet instance."""
        self.opened = opened

    def __did_info_from_indy_info(self, info):
        metadata = json.loads(info["metadata"]) if info["metadata"] else {}
        did: str = info["did"]
        verkey = info["verkey"]

        method = DIDMethod.KEY if did.startswith("did:key") else DIDMethod.SOV
        key_type = KeyType.ED25519

        if method == DIDMethod.KEY:
            did = DIDKey.from_public_key_b58(info["verkey"], key_type).did

        return DIDInfo(
            did=did, verkey=verkey, metadata=metadata, method=method, key_type=key_type
        )

    def __did_info_from_key_pair_info(self, info: dict):
        metadata = info["metadata"]
        verkey = info["verkey"]

        # this needs to change if other did methods are added
        method = DIDMethod.from_method(info["metadata"].get("method", "key"))
        key_type = KeyType.from_key_type(info["key_type"])

        if method == DIDMethod.KEY:
            did = DIDKey.from_public_key_b58(info["verkey"], key_type).did

        return DIDInfo(
            did=did, verkey=verkey, metadata=metadata, method=method, key_type=key_type
        )

    async def __create_indy_signing_key(
        self, key_type: KeyType, metadata: dict, seed: str = None
    ) -> str:
        if key_type != KeyType.ED25519:
            raise WalletError(f"Unsupported key type: {key_type.key_type}")

        args = {}
        if seed:
            args["seed"] = bytes_to_b64(validate_seed(seed))
        try:
            verkey = await indy.crypto.create_key(self.opened.handle, json.dumps(args))
        except IndyError as x_indy:
            if x_indy.error_code == ErrorCode.WalletItemAlreadyExists:
                raise WalletDuplicateError("Verification key already present in wallet")
            raise IndyErrorHandler.wrap_error(
                x_indy, "Wallet {} error".format(self.opened.name), WalletError
            ) from x_indy

        await indy.crypto.set_key_metadata(
            self.opened.handle, verkey, json.dumps(metadata)
        )

        return verkey

    async def __create_keypair_signing_key(
        self, key_type: KeyType, metadata: dict, seed: str = None
    ) -> str:
        if key_type != KeyType.BLS12381G2:
            raise WalletError(f"Unsupported key type: {key_type.key_type}")

        public_key, secret_key = create_keypair(key_type, validate_seed(seed))
        verkey = bytes_to_b58(public_key)
        key_pair_mgr = KeyPairStorageManager(IndySdkStorage(self.opened))

        # Check if key already exists
        try:
            key_info = await self.__get_keypair_signing_key(verkey)
            if key_info:
                raise WalletDuplicateError("Verification key already present in wallet")
        except WalletNotFoundError:
            # If we can't find the key, it means it doesn't exist already
            # this is good
            pass

        await key_pair_mgr.store_key_pair(
            public_key=public_key,
            secret_key=secret_key,
            key_type=key_type,
            metadata=metadata,
        )

        return verkey

    async def create_signing_key(
        self, key_type: KeyType, seed: str = None, metadata: dict = None
    ) -> KeyInfo:
        """
        Create a new public/private signing keypair.

        Args:
            seed: Seed for key
            metadata: Optional metadata to store with the keypair

        Returns:
            A `KeyInfo` representing the new record

        Raises:
            WalletDuplicateError: If the resulting verkey already exists in the wallet
            WalletError: If there is a libindy error

        """

        # must save metadata to allow identity check
        # otherwise get_key_metadata just returns WalletItemNotFound
        if metadata is None:
            metadata = {}

        # All ed25519 keys are handled by indy
        if key_type == KeyType.ED25519:
            verkey = await self.__create_indy_signing_key(key_type, metadata, seed)
        # All other (only bls12381g2 atm) are handled outside of indy
        else:
            verkey = await self.__create_keypair_signing_key(key_type, metadata, seed)

        return KeyInfo(verkey=verkey, metadata=metadata, key_type=key_type)

    async def __get_indy_signing_key(self, verkey: str) -> KeyInfo:
        try:
            metadata = await indy.crypto.get_key_metadata(self.opened.handle, verkey)

            return KeyInfo(
                verkey=verkey,
                metadata=json.loads(metadata) if metadata else {},
                key_type=KeyType.ED25519,
            )
        except IndyError as x_indy:
            if x_indy.error_code == ErrorCode.WalletItemNotFound:
                raise WalletNotFoundError(f"Unknown key: {verkey}")
            # # If we resolve a key that is not 32 bytes we get CommonInvalidStructure
            # elif x_indy.error_code == ErrorCode.CommonInvalidStructure:
            #     raise WalletNotFoundError(f"Unknown key: {verkey}")
            else:
                raise IndyErrorHandler.wrap_error(
                    x_indy, "Wallet {} error".format(self.opened.name), WalletError
                ) from x_indy

    async def __get_keypair_signing_key(self, verkey: str) -> KeyInfo:
        try:
            key_pair_mgr = KeyPairStorageManager(IndySdkStorage(self.opened))
            key_pair = await key_pair_mgr.get_key_pair(verkey)
            return KeyInfo(
                verkey=verkey,
                metadata=key_pair["metadata"],
                key_type=KeyType.from_key_type(key_pair["key_type"]),
            )
        except (StorageNotFoundError):
            raise WalletNotFoundError(f"Unknown key: {verkey}")
        except (StorageDuplicateError):
            raise WalletDuplicateError(f"Multiple keys exist for verkey: {verkey}")

    async def get_signing_key(self, verkey: str) -> KeyInfo:
        """
        Fetch info for a signing keypair.

        Args:
            verkey: The verification key of the keypair

        Returns:
            A `KeyInfo` representing the keypair

        Raises:
            WalletNotFoundError: If no keypair is associated with the verification key
            WalletError: If there is a libindy error

        """
        if not verkey:
            raise WalletError("Missing required input parameter: verkey")

        # Only try to load indy signing key if the verkey is 32 bytes
        # this may change if indy is going to support verkeys of different byte length
        if len(b58_to_bytes(verkey)) == 32:
            try:
                return await self.__get_indy_signing_key(verkey)
            except WalletNotFoundError:
                return await self.__get_keypair_signing_key(verkey)
        else:
            return await self.__get_keypair_signing_key(verkey)

    async def replace_signing_key_metadata(self, verkey: str, metadata: dict):
        """
        Replace the metadata associated with a signing keypair.

        Args:
            verkey: The verification key of the keypair
            metadata: The new metadata to store

        Raises:
            WalletNotFoundError: if no keypair is associated with the verification key

        """
        metadata = metadata or {}

        # throw exception if key is undefined
        key_info = await self.get_signing_key(verkey)

        # All ed25519 keys are handled by indy
        if key_info.key_type == KeyType.ED25519:
            await indy.crypto.set_key_metadata(
                self.opened.handle, verkey, json.dumps(metadata)
            )
        # All other (only bls12381g2 atm) are handled outside of indy
        else:
            key_pair_mgr = KeyPairStorageManager(IndySdkStorage(self.opened))
            await key_pair_mgr.update_key_pair_metadata(
                verkey=key_info.verkey, metadata=metadata
            )

    async def rotate_did_keypair_start(self, did: str, next_seed: str = None) -> str:
        """
        Begin key rotation for DID that wallet owns: generate new keypair.

        Args:
            did: signing DID
            next_seed: incoming replacement seed (default random)

        Returns:
            The new verification key

        """
        # Check if did can rotate keys
        did_method = DIDMethod.from_did(did)
        if not did_method.supports_rotation:
            raise WalletError(
                f"Did method {did_method.method_name} does not support key rotation."
            )

        try:
            verkey = await indy.did.replace_keys_start(
                self.opened.handle,
                did,
                json.dumps(
                    {"seed": bytes_to_b64(validate_seed(next_seed))}
                    if next_seed
                    else {}
                ),
            )
        except IndyError as x_indy:
            if x_indy.error_code == ErrorCode.WalletItemNotFound:
                raise WalletNotFoundError("Wallet owns no such DID: {}".format(did))
            raise IndyErrorHandler.wrap_error(
                x_indy, "Wallet {} error".format(self.opened.name), WalletError
            ) from x_indy

        return verkey

    async def rotate_did_keypair_apply(self, did: str) -> DIDInfo:
        """
        Apply temporary keypair as main for DID that wallet owns.

        Args:
            did: signing DID

        Returns:
            DIDInfo with new verification key and metadata for DID

        """
        try:
            await indy.did.replace_keys_apply(self.opened.handle, did)
        except IndyError as x_indy:
            if x_indy.error_code == ErrorCode.WalletItemNotFound:
                raise WalletNotFoundError("Wallet owns no such DID: {}".format(did))
            raise IndyErrorHandler.wrap_error(
                x_indy, "Wallet {} error".format(self.opened.name), WalletError
            ) from x_indy

    async def __create_indy_local_did(
        self,
        method: DIDMethod,
        key_type: KeyType,
        metadata: dict = None,
        seed: str = None,
        *,
        did: str = None,
    ) -> DIDInfo:
        if method not in [DIDMethod.SOV, DIDMethod.KEY]:
            raise WalletError(
                f"Unsupported did method for indy storage: {method.method_name}"
            )
        if key_type != KeyType.ED25519:
            raise WalletError(
                f"Unsupported key type for indy storage: {key_type.key_type}"
            )

        cfg = {}
        if seed:
            cfg["seed"] = bytes_to_b64(validate_seed(seed))
        if did:
            cfg["did"] = did
        # Create fully qualified did. This helps with determining the
        # did method when retrieving
        if method != DIDMethod.SOV:
            cfg["method_name"] = method.method_name
        did_json = json.dumps(cfg)
        # crypto_type, cid - optional parameters skipped
        try:
            did, verkey = await indy.did.create_and_store_my_did(
                self.opened.handle, did_json
            )
        except IndyError as x_indy:
            if x_indy.error_code == ErrorCode.DidAlreadyExistsError:
                raise WalletDuplicateError("DID already present in wallet")
            raise IndyErrorHandler.wrap_error(
                x_indy, "Wallet {} error".format(self.opened.name), WalletError
            ) from x_indy

        # did key uses different format
        if method == DIDMethod.KEY:
            did = DIDKey.from_public_key_b58(verkey, key_type).did

        await self.replace_local_did_metadata(did, metadata or {})

        return DIDInfo(
            did=did,
            verkey=verkey,
            metadata=metadata or {},
            method=method,
            key_type=key_type,
        )

    async def __create_keypair_local_did(
        self,
        method: DIDMethod,
        key_type: KeyType,
        metadata: dict = None,
        seed: str = None,
    ) -> DIDInfo:
        if method != DIDMethod.KEY:
            raise WalletError(
                f"Unsupported did method for keypair storage: {method.method_name}"
            )
        if key_type != KeyType.BLS12381G2:
            raise WalletError(
                f"Unsupported key type for keypair storage: {key_type.key_type}"
            )

        public_key, secret_key = create_keypair(key_type, validate_seed(seed))
        key_pair_mgr = KeyPairStorageManager(IndySdkStorage(self.opened))
        # should change if other did methods are supported
        did_key = DIDKey.from_public_key(public_key, key_type)

        if not metadata:
            metadata = {}
        metadata["method"] = method.method_name

        await key_pair_mgr.store_key_pair(
            public_key=public_key,
            secret_key=secret_key,
            key_type=key_type,
            metadata=metadata,
            tags={"method": method.method_name},
        )

        return DIDInfo(
            did=did_key.did,
            verkey=did_key.public_key_b58,
            metadata=metadata,
            method=method,
            key_type=key_type,
        )

    async def create_local_did(
        self,
        method: DIDMethod,
        key_type: KeyType,
        seed: str = None,
        did: str = None,
        metadata: dict = None,
    ) -> DIDInfo:
        """
        Create and store a new local DID.

        Args:
            method: The method to use for the DID
            key_type: The key type to use for the DID
            seed: Optional seed to use for DID
            did: The DID to use
            metadata: Metadata to store with DID

        Returns:
            A `DIDInfo` instance representing the created DID

        Raises:
            WalletDuplicateError: If the DID already exists in the wallet
            WalletError: If there is a libindy error

        """

        # validate key_type
        if not method.supports_key_type(key_type):
            raise WalletError(
                f"Invalid key type {key_type.key_type}"
                f" for did method {method.method_name}"
            )

        if method == DIDMethod.KEY and did:
            raise WalletError("Not allowed to set did for did method key")

        # All ed25519 keys are handled by indy
        if key_type == KeyType.ED25519:
            return await self.__create_indy_local_did(
                method, key_type, metadata, seed, did=did
            )
        # All other (only bls12381g2 atm) are handled outside of indy
        else:
            return await self.__create_keypair_local_did(
                method, key_type, metadata, seed
            )

    async def get_local_dids(self) -> Sequence[DIDInfo]:
        """
        Get list of defined local DIDs.

        Returns:
            A list of locally stored DIDs as `DIDInfo` instances

        """
        # retrieve indy dids
        info_json = await indy.did.list_my_dids_with_meta(self.opened.handle)
        info = json.loads(info_json)
        ret = []
        for did in info:
            ret.append(self.__did_info_from_indy_info(did))

        # retrieve key pairs with method set to key
        # this needs to change if more did methods are added
        key_pair_mgr = KeyPairStorageManager(IndySdkStorage(self.opened))
        key_pairs = await key_pair_mgr.find_key_pairs(
            tag_query={"method": DIDMethod.KEY.method_name}
        )
        for key_pair in key_pairs:
            ret.append(self.__did_info_from_key_pair_info(key_pair))

        return ret

    async def __get_indy_local_did(
        self, method: DIDMethod, key_type: KeyType, did: str
    ) -> DIDInfo:
        if method not in [DIDMethod.SOV, DIDMethod.KEY]:
            raise WalletError(
                f"Unsupported did method for indy storage: {method.method_name}"
            )
        if key_type != KeyType.ED25519:
            raise WalletError(
                f"Unsupported key type for indy storage: {key_type.key_type}"
            )

        # key type is always ed25519, method not always key
        if method == DIDMethod.KEY and key_type == KeyType.ED25519:
            did_key = DIDKey.from_did(did)

            # Ed25519 did:keys are masked indy dids so transform to indy
            # did with did:key prefix.
            did = "did:key:" + bytes_to_b58(did_key.public_key[:16])
        try:
            info_json = await indy.did.get_my_did_with_meta(self.opened.handle, did)
        except IndyError as x_indy:
            if x_indy.error_code == ErrorCode.WalletItemNotFound:
                raise WalletNotFoundError("Unknown DID: {}".format(did))
            raise IndyErrorHandler.wrap_error(
                x_indy, "Wallet {} error".format(self.opened.name), WalletError
            ) from x_indy
        info = json.loads(info_json)
        return self.__did_info_from_indy_info(info)

    async def __get_keypair_local_did(
        self, method: DIDMethod, key_type: KeyType, did: str
    ):
        if method != DIDMethod.KEY:
            raise WalletError(
                f"Unsupported did method for keypair storage: {method.method_name}"
            )
        if key_type != KeyType.BLS12381G2:
            raise WalletError(
                f"Unsupported key type for keypair storage: {key_type.key_type}"
            )

        # method is always did:key
        did_key = DIDKey.from_did(did)

        key_pair_mgr = KeyPairStorageManager(IndySdkStorage(self.opened))
        key_pair = await key_pair_mgr.get_key_pair(verkey=did_key.public_key_b58)
        return self.__did_info_from_key_pair_info(key_pair)

    async def get_local_did(self, did: str) -> DIDInfo:
        """
        Find info for a local DID.

        Args:
            did: The DID for which to get info

        Returns:
            A `DIDInfo` instance representing the found DID

        Raises:
            WalletNotFoundError: If the DID is not found
            WalletError: If there is a libindy error

        """
        method = DIDMethod.from_did(did)
        key_type = KeyType.ED25519

        # If did key, the key type can differ
        if method == DIDMethod.KEY:
            did_key = DIDKey.from_did(did)
            key_type = did_key.key_type

        if key_type == KeyType.ED25519:
            return await self.__get_indy_local_did(method, key_type, did)
        else:
            return await self.__get_keypair_local_did(method, key_type, did)

    async def get_local_did_for_verkey(self, verkey: str) -> DIDInfo:
        """
        Resolve a local DID from a verkey.

        Args:
            verkey: The verkey for which to get the local DID

        Returns:
            A `DIDInfo` instance representing the found DID

        Raises:
            WalletNotFoundError: If the verkey is not found

        """

        dids = await self.get_local_dids()
        for info in dids:
            if info.verkey == verkey:
                return info
        raise WalletNotFoundError("No DID defined for verkey: {}".format(verkey))

    async def replace_local_did_metadata(self, did: str, metadata: dict):
        """
        Replace metadata for a local DID.

        Args:
            did: The DID for which to replace metadata
            metadata: The new metadata

        """
        if not metadata:
            metadata = {}
        did_info = await self.get_local_did(did)  # throw exception if undefined

        # ed25519 keys are handled by indy
        if did_info.key_type == KeyType.ED25519:
            try:
                await indy.did.set_did_metadata(
                    self.opened.handle, did, json.dumps(metadata)
                )
            except IndyError as x_indy:
                raise IndyErrorHandler.wrap_error(
                    x_indy, "Wallet {} error".format(self.opened.name), WalletError
                ) from x_indy
        # all other keys are handled by key pair
        else:
            key_pair_mgr = KeyPairStorageManager(IndySdkStorage(self.opened))
            await key_pair_mgr.update_key_pair_metadata(
                verkey=did_info.verkey, metadata=metadata
            )

    async def set_did_endpoint(
        self,
        did: str,
        endpoint: str,
        ledger: BaseLedger,
        endpoint_type: EndpointType = None,
    ):
        """
        Update the endpoint for a DID in the wallet, send to ledger if public or posted.

        Args:
            did: DID for which to set endpoint
            endpoint: the endpoint to set, None to clear
            ledger: the ledger to which to send endpoint update if
                DID is public or posted
            endpoint_type: the type of the endpoint/service. Only endpoint_type
                'endpoint' affects local wallet
        """
        did_info = await self.get_local_did(did)
        if did_info.method != DIDMethod.SOV:
            raise WalletError("Setting did endpoint is only allowed for did:sov dids")

        metadata = {**did_info.metadata}
        if not endpoint_type:
            endpoint_type = EndpointType.ENDPOINT
        if endpoint_type == EndpointType.ENDPOINT:
            metadata[endpoint_type.indy] = endpoint

        wallet_public_didinfo = await self.get_public_did()
        if (
            wallet_public_didinfo and wallet_public_didinfo.did == did
        ) or did_info.metadata.get("posted"):
            # if DID on ledger, set endpoint there first
            if not ledger:
                raise LedgerConfigError(
                    f"No ledger available but DID {did} is public: missing wallet-type?"
                )
            if not ledger.read_only:
                async with ledger:
                    await ledger.update_endpoint_for_did(did, endpoint, endpoint_type)

        await self.replace_local_did_metadata(did, metadata)

    async def sign_message(self, message: bytes, from_verkey: str) -> bytes:
        """
        Sign a message using the private key associated with a given verkey.

        Args:
            message: Message bytes to sign
            from_verkey: The verkey to use to sign

        Returns:
            A signature

        Raises:
            WalletError: If the message is not provided
            WalletError: If the verkey is not provided
            WalletError: If a libindy error occurs

        """
        if not message:
            raise WalletError("Message not provided")
        if not from_verkey:
            raise WalletError("Verkey not provided")

        try:
            key_info = await self.get_signing_key(from_verkey)
        except WalletNotFoundError:
            key_info = await self.get_local_did_for_verkey(from_verkey)

        # ed25519 keys are handled by indy
        if key_info.key_type == KeyType.ED25519:
            try:
                result = await indy.crypto.crypto_sign(
                    self.opened.handle, from_verkey, message
                )
            except IndyError:
                raise WalletError("Exception when signing message")
        # other keys are handled outside of indy
        else:
            key_pair_mgr = KeyPairStorageManager(IndySdkStorage(self.opened))
            key_pair = await key_pair_mgr.get_key_pair(verkey=key_info.verkey)
            result = sign_message(
                message=message,
                secret=b58_to_bytes(key_pair["secret_key"]),
                key_type=key_info.key_type,
            )

        return result

    async def verify_message(
        self,
        message: Union[List[bytes], bytes],
        signature: bytes,
        from_verkey: str,
        key_type: KeyType,
    ) -> bool:
        """
        Verify a signature against the public key of the signer.

        Args:
            message: Message to verify
            signature: Signature to verify
            from_verkey: Verkey to use in verification

        Returns:
            True if verified, else False

        Raises:
            WalletError: If the verkey is not provided
            WalletError: If the signature is not provided
            WalletError: If the message is not provided
            WalletError: If a libindy error occurs

        """
        if not from_verkey:
            raise WalletError("Verkey not provided")
        if not signature:
            raise WalletError("Signature not provided")
        if not message:
            raise WalletError("Message not provided")

        # ed25519 keys are handled by indy
        if key_type == KeyType.ED25519:
            try:
                result = await indy.crypto.crypto_verify(
                    from_verkey, message, signature
                )
            except IndyError as x_indy:
                if x_indy.error_code == ErrorCode.CommonInvalidStructure:
                    result = False
                else:
                    raise IndyErrorHandler.wrap_error(
                        x_indy, "Wallet {} error".format(self.opened.name), WalletError
                    ) from x_indy
            return result
        # all other keys (only bls12381g2 atm) are handled outside of indy
        else:
            return verify_signed_message(
                message=message,
                signature=signature,
                verkey=b58_to_bytes(from_verkey),
                key_type=key_type,
            )

    async def pack_message(
        self, message: str, to_verkeys: Sequence[str], from_verkey: str = None
    ) -> bytes:
        """
        Pack a message for one or more recipients.

        Args:
            message: The message to pack
            to_verkeys: List of verkeys for which to pack
            from_verkey: Sender verkey from which to pack

        Returns:
            The resulting packed message bytes

        Raises:
            WalletError: If no message is provided
            WalletError: If a libindy error occurs

        """
        if message is None:
            raise WalletError("Message not provided")
        try:
            result = await indy.crypto.pack_message(
                self.opened.handle, message, to_verkeys, from_verkey
            )
        except IndyError as x_indy:
            raise IndyErrorHandler.wrap_error(
                x_indy, "Exception when packing message", WalletError
            ) from x_indy

        return result

    async def unpack_message(self, enc_message: bytes) -> Tuple[str, str, str]:
        """
        Unpack a message.

        Args:
            enc_message: The packed message bytes

        Returns:
            A tuple: (message, from_verkey, to_verkey)

        Raises:
            WalletError: If the message is not provided
            WalletError: If a libindy error occurs

        """
        if not enc_message:
            raise WalletError("Message not provided")
        try:
            unpacked_json = await indy.crypto.unpack_message(
                self.opened.handle, enc_message
            )
        except IndyError:
            raise WalletError("Exception when unpacking message")
        unpacked = json.loads(unpacked_json)
        message = unpacked["message"]
        to_verkey = unpacked.get("recipient_verkey", None)
        from_verkey = unpacked.get("sender_verkey", None)
        return message, from_verkey, to_verkey

    @classmethod
    async def generate_wallet_key(self, seed: str = None) -> str:
        """Generate a raw Indy wallet key."""
        return await indy.wallet.generate_wallet_key(seed)<|MERGE_RESOLUTION|>--- conflicted
+++ resolved
@@ -17,9 +17,8 @@
 from ..ledger.endpoint_type import EndpointType
 from ..ledger.error import LedgerConfigError
 
-<<<<<<< HEAD
 from ..did.did_key import DIDKey
-from .base import BaseWallet, KeyInfo, DIDInfo
+from .base import BaseWallet
 from .crypto import (
     create_keypair,
     sign_message,
@@ -31,11 +30,7 @@
 from .key_pair import KeyPairStorageManager
 from ..storage.indy import IndySdkStorage
 from ..storage.error import StorageDuplicateError, StorageNotFoundError
-=======
-from .base import BaseWallet
 from .did_info import DIDInfo, KeyInfo
-from .crypto import validate_seed
->>>>>>> 73361c60
 from .error import WalletError, WalletDuplicateError, WalletNotFoundError
 from .util import b58_to_bytes, bytes_to_b58, bytes_to_b64
 
