--- conflicted
+++ resolved
@@ -107,10 +107,7 @@
             )
 
         if notify:
-<<<<<<< HEAD
-=======
             thread_id = thread_id or f"indy::{rev_reg_id}::{cred_rev_id}"
->>>>>>> 8196d307
             rev_notify_rec = RevNotificationRecord(
                 rev_reg_id=rev_reg_id,
                 cred_rev_id=cred_rev_id,
@@ -119,11 +116,7 @@
                 comment=comment,
             )
             async with self._profile.session() as session:
-<<<<<<< HEAD
-                await rev_notify_rec.save(session, reason="New revaction notification")
-=======
                 await rev_notify_rec.save(session, reason="New revocation notification")
->>>>>>> 8196d307
 
         if publish:
             rev_reg = await revoc.get_ledger_registry(rev_reg_id)
