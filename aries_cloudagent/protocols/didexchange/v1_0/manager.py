"""Classes to manage connection establishment under RFC 23 (DID exchange)."""

import json
import logging
from typing import Optional

import pydid
from pydid import BaseDIDDocument as ResolvedDocument
from pydid import DIDCommService

from ....connections.base_manager import BaseConnectionManager
from ....connections.models.conn_record import ConnRecord
from ....connections.models.diddoc import DIDDoc
from ....core.error import BaseError
from ....core.oob_processor import OobMessageProcessor
from ....core.profile import Profile
from ....did.did_key import DIDKey
from ....messaging.decorators.attach_decorator import AttachDecorator
from ....messaging.responder import BaseResponder
from ....multitenant.base import BaseMultitenantManager
from ....resolver.base import ResolverError
from ....resolver.did_resolver import DIDResolver
from ....storage.error import StorageNotFoundError
from ....transport.inbound.receipt import MessageReceipt
from ....wallet.base import BaseWallet
from ....wallet.did_method import SOV
from ....wallet.did_posture import DIDPosture
from ....wallet.error import WalletError
from ....wallet.key_type import ED25519
from ...coordinate_mediation.v1_0.manager import MediationManager
from ...discovery.v2_0.manager import V20DiscoveryMgr
from ...out_of_band.v1_0.messages.invitation import (
    InvitationMessage as OOBInvitationMessage,
)
from ...out_of_band.v1_0.messages.service import Service as OOBService
from .message_types import ARIES_PROTOCOL as DIDX_PROTO
from .messages.complete import DIDXComplete
from .messages.problem_report_reason import ProblemReportReason
from .messages.request import DIDXRequest
from .messages.response import DIDXResponse


class DIDXManagerError(BaseError):
    """Connection error."""


class DIDXManager(BaseConnectionManager):
    """Class for managing connections under RFC 23 (DID exchange)."""

    def __init__(self, profile: Profile):
        """
        Initialize a DIDXManager.

        Args:
            profile: The profile for this did exchange manager
        """
        self._profile = profile
        self._logger = logging.getLogger(__name__)
        super().__init__(self._profile)

    @property
    def profile(self) -> Profile:
        """
        Accessor for the current profile.

        Returns:
            The profile for this did exchange manager

        """
        return self._profile

    async def receive_invitation(
        self,
        invitation: OOBInvitationMessage,
        their_public_did: Optional[str] = None,
        auto_accept: Optional[bool] = None,
        alias: Optional[str] = None,
        mediation_id: Optional[str] = None,
    ) -> ConnRecord:  # leave in didexchange as it uses a responder: not out-of-band
        """
        Create a new connection record to track a received invitation.

        Args:
            invitation: invitation to store
            their_public_did: their public DID
            auto_accept: set to auto-accept invitation (None to use config)
            alias: optional alias to set on record
            mediation_id: record id for mediation with routing_keys, service endpoint

        Returns:
            The new `ConnRecord` instance

        """
        if not invitation.services:
            raise DIDXManagerError(
                "Invitation must contain service blocks or service DIDs"
            )
        else:
            for s in invitation.services:
                if isinstance(s, OOBService):
                    if not s.recipient_keys or not s.service_endpoint:
                        raise DIDXManagerError(
                            "All service blocks in invitation with no service DIDs "
                            "must contain recipient key(s) and service endpoint(s)"
                        )

        accept = (
            ConnRecord.ACCEPT_AUTO
            if (
                auto_accept
                or (
                    auto_accept is None
                    and self.profile.settings.get("debug.auto_accept_invites")
                )
            )
            else ConnRecord.ACCEPT_MANUAL
        )

        service_item = invitation.services[0]
        # Create connection record
        conn_rec = ConnRecord(
            invitation_key=(
                DIDKey.from_did(service_item.recipient_keys[0]).public_key_b58
                if isinstance(service_item, OOBService)
                else None
            ),
            invitation_msg_id=invitation._id,
            their_label=invitation.label,
            their_role=ConnRecord.Role.RESPONDER.rfc23,
            state=ConnRecord.State.INVITATION.rfc23,
            accept=accept,
            alias=alias,
            their_public_did=their_public_did,
            connection_protocol=DIDX_PROTO,
        )

        async with self.profile.session() as session:
            await conn_rec.save(
                session,
                reason="Created new connection record from invitation",
                log_params={
                    "invitation": invitation,
                    "their_role": ConnRecord.Role.RESPONDER.rfc23,
                },
            )

            # Save the invitation for later processing
            await conn_rec.attach_invitation(session, invitation)
            if not conn_rec.invitation_key and conn_rec.their_public_did:
                did_document = await self.get_resolved_did_document(
                    conn_rec.their_public_did
                )
                conn_rec.invitation_key = did_document.verification_method[
                    0
                ].public_key_base58

        await self._route_manager.save_mediator_for_connection(
            self.profile, conn_rec, mediation_id=mediation_id
        )

        if conn_rec.accept == ConnRecord.ACCEPT_AUTO:
            request = await self.create_request(conn_rec, mediation_id=mediation_id)
            responder = self.profile.inject_or(BaseResponder)
            if responder:
                await responder.send_reply(
                    request,
                    connection_id=conn_rec.connection_id,
                )

                conn_rec.state = ConnRecord.State.REQUEST.rfc23
                async with self.profile.session() as session:
                    await conn_rec.save(session, reason="Sent connection request")
        else:
            self._logger.debug("Connection invitation will await acceptance")

        return conn_rec

    async def create_request_implicit(
        self,
        their_public_did: str,
        my_label: str = None,
        my_endpoint: str = None,
        mediation_id: str = None,
        use_public_did: bool = False,
        alias: str = None,
    ) -> ConnRecord:
        """
        Create and send a request against a public DID only (no explicit invitation).

        Args:
            their_public_did: public DID to which to request a connection
            my_label: my label for request
            my_endpoint: my endpoint
            mediation_id: record id for mediation with routing_keys, service endpoint
            use_public_did: use my public DID for this connection

        Returns:
            The new `ConnRecord` instance

        """
        my_public_info = None
        if use_public_did:
            async with self.profile.session() as session:
                wallet = session.inject(BaseWallet)
                my_public_info = await wallet.get_public_did()
            if not my_public_info:
                raise WalletError("No public DID configured")

        conn_rec = ConnRecord(
            my_did=my_public_info.did
            if my_public_info
            else None,  # create-request will fill in on local DID creation
            their_did=their_public_did,
            their_label=None,
            their_role=ConnRecord.Role.RESPONDER.rfc23,
            invitation_key=None,
            invitation_msg_id=None,
            accept=None,
            alias=alias,
            their_public_did=their_public_did,
            connection_protocol=DIDX_PROTO,
        )
        request = await self.create_request(  # saves and updates conn_rec
            conn_rec=conn_rec,
            my_label=my_label,
            my_endpoint=my_endpoint,
            mediation_id=mediation_id,
        )
        conn_rec.request_id = request._id
        conn_rec.state = ConnRecord.State.REQUEST.rfc23
        async with self.profile.session() as session:
            await conn_rec.save(session, reason="Created connection request")
        responder = self.profile.inject_or(BaseResponder)
        if responder:
            await responder.send(request, connection_id=conn_rec.connection_id)

        return conn_rec

    async def create_request(
        self,
        conn_rec: ConnRecord,
        my_label: str = None,
        my_endpoint: str = None,
        mediation_id: str = None,
    ) -> DIDXRequest:
        """
        Create a new connection request for a previously-received invitation.

        Args:
            conn_rec: The `ConnRecord` representing the invitation to accept
            my_label: My label for request
            my_endpoint: My endpoint
            mediation_id: The record id for mediation that contains routing_keys and
                service endpoint

        Returns:
            A new `DIDXRequest` message to send to the other agent

        """
        # Mediation Support
        mediation_record = await self._route_manager.mediation_record_for_connection(
            self.profile,
            conn_rec,
            mediation_id,
            or_default=True,
        )

        # Multitenancy setup
        multitenant_mgr = self.profile.inject_or(BaseMultitenantManager)
        wallet_id = self.profile.settings.get("wallet.id")

        base_mediation_record = None
        if multitenant_mgr and wallet_id:
            base_mediation_record = await multitenant_mgr.get_default_mediator()

        my_info = None

        if conn_rec.my_did:
            async with self.profile.session() as session:
                wallet = session.inject(BaseWallet)
                my_info = await wallet.get_local_did(conn_rec.my_did)
        else:
            # Create new DID for connection
            async with self.profile.session() as session:
                wallet = session.inject(BaseWallet)
                my_info = await wallet.create_local_did(
<<<<<<< HEAD
                    method=SOV,
                    key_type=KeyType.ED25519,
=======
                    method=DIDMethod.SOV,
                    key_type=ED25519,
>>>>>>> a4cbef1d
                )
            conn_rec.my_did = my_info.did

        # Idempotent; if routing has already been set up, no action taken
        await self._route_manager.route_connection_as_invitee(
            self.profile, conn_rec, mediation_record
        )

        # Create connection request message
        if my_endpoint:
            my_endpoints = [my_endpoint]
        else:
            my_endpoints = []
            default_endpoint = self.profile.settings.get("default_endpoint")
            if default_endpoint:
                my_endpoints.append(default_endpoint)
            my_endpoints.extend(self.profile.settings.get("additional_endpoints", []))

        did_doc = await self.create_did_document(
            my_info,
            conn_rec.inbound_connection_id,
            my_endpoints,
            mediation_records=list(
                filter(None, [base_mediation_record, mediation_record])
            ),
        )
        if conn_rec.their_public_did is not None:
            qualified_did = conn_rec.their_public_did
            did_document = await self.get_resolved_did_document(qualified_did)
            did_url = await self.get_first_applicable_didcomm_service(did_document)
        pthid = conn_rec.invitation_msg_id or did_url
        attach = AttachDecorator.data_base64(did_doc.serialize())
        async with self.profile.session() as session:
            wallet = session.inject(BaseWallet)
            await attach.data.sign(my_info.verkey, wallet)
        if not my_label:
            my_label = self.profile.settings.get("default_label")
        request = DIDXRequest(
            label=my_label,
            did=conn_rec.my_did,
            did_doc_attach=attach,
        )
        request.assign_thread_id(thid=request._id, pthid=pthid)

        # Update connection state
        conn_rec.request_id = request._id
        conn_rec.state = ConnRecord.State.REQUEST.rfc23
        async with self.profile.session() as session:
            await conn_rec.save(session, reason="Created connection request")

        return request

    async def receive_request(
        self,
        request: DIDXRequest,
        recipient_did: str,
        recipient_verkey: str = None,
        my_endpoint: str = None,
        alias: str = None,
        auto_accept_implicit: bool = None,
    ) -> ConnRecord:
        """
        Receive and store a connection request.

        Args:
            request: The `DIDXRequest` to accept
            recipient_did: The (unqualified) recipient DID
            recipient_verkey: The recipient verkey: None for public recipient DID
            my_endpoint: My endpoint
            alias: Alias for the connection
            auto_accept: Auto-accept request against implicit invitation
        Returns:
            The new or updated `ConnRecord` instance

        """
        ConnRecord.log_state(
            "Receiving connection request",
            {"request": request},
            settings=self.profile.settings,
        )

        conn_rec = None
        connection_key = None
        my_info = None

        # Determine what key will need to sign the response
        if recipient_verkey:  # peer DID
            connection_key = recipient_verkey
            try:
                async with self.profile.session() as session:
                    conn_rec = await ConnRecord.retrieve_by_invitation_key(
                        session=session,
                        invitation_key=connection_key,
                        their_role=ConnRecord.Role.REQUESTER.rfc23,
                    )
            except StorageNotFoundError:
                if recipient_verkey:
                    raise DIDXManagerError(
                        "No explicit invitation found for pairwise connection "
                        f"in state {ConnRecord.State.INVITATION.rfc23}: "
                        "a prior connection request may have updated the connection state"
                    )
        else:
            if not self.profile.settings.get("public_invites"):
                raise DIDXManagerError(
                    "Public invitations are not enabled: connection request refused"
                )

            async with self.profile.session() as session:
                wallet = session.inject(BaseWallet)
                my_info = await wallet.get_local_did(recipient_did)
            if DIDPosture.get(my_info.metadata) not in (
                DIDPosture.PUBLIC,
                DIDPosture.POSTED,
            ):
                raise DIDXManagerError(f"Request DID {recipient_did} is not public")
            connection_key = my_info.verkey

            async with self.profile.session() as session:
                conn_rec = await ConnRecord.retrieve_by_invitation_msg_id(
                    session=session,
                    invitation_msg_id=request._thread.pthid,
                    their_role=ConnRecord.Role.REQUESTER.rfc23,
                )

        if conn_rec:  # invitation was explicit
            connection_key = conn_rec.invitation_key
            if conn_rec.is_multiuse_invitation:
                async with self.profile.session() as session:
                    wallet = session.inject(BaseWallet)
                    my_info = await wallet.create_local_did(
<<<<<<< HEAD
                        method=SOV,
                        key_type=KeyType.ED25519,
=======
                        method=DIDMethod.SOV,
                        key_type=ED25519,
>>>>>>> a4cbef1d
                    )

                new_conn_rec = ConnRecord(
                    invitation_key=connection_key,
                    my_did=my_info.did,
                    state=ConnRecord.State.REQUEST.rfc23,
                    accept=conn_rec.accept,
                    their_role=conn_rec.their_role,
                    connection_protocol=DIDX_PROTO,
                )
                async with self.profile.session() as session:
                    await new_conn_rec.save(
                        session,
                        reason=(
                            "Received connection request from multi-use invitation DID"
                        ),
                    )

                # Transfer metadata from multi-use to new connection
                # Must come after save so there's an ID to associate with metadata
                async with self.profile.session() as session:
                    for key, value in (
                        await conn_rec.metadata_get_all(session)
                    ).items():
                        await new_conn_rec.metadata_set(session, key, value)

                conn_rec = new_conn_rec

        # request DID doc describes requester DID
        if not (request.did_doc_attach and request.did_doc_attach.data):
            raise DIDXManagerError(
                "DID Doc attachment missing or has no data: "
                "cannot connect to public DID"
            )
        async with self.profile.session() as session:
            wallet = session.inject(BaseWallet)
            conn_did_doc = await self.verify_diddoc(wallet, request.did_doc_attach)
        if request.did != conn_did_doc.did:
            raise DIDXManagerError(
                (
                    f"Connection DID {request.did} does not match "
                    f"DID Doc id {conn_did_doc.did}"
                ),
                error_code=ProblemReportReason.REQUEST_NOT_ACCEPTED.value,
            )
        await self.store_did_document(conn_did_doc)

        if conn_rec:  # request is against explicit invitation
            auto_accept = (
                conn_rec.accept == ConnRecord.ACCEPT_AUTO
            )  # null=manual; oob-manager calculated at conn rec creation

            conn_rec.their_label = request.label
            if alias:
                conn_rec.alias = alias
            conn_rec.their_did = request.did
            conn_rec.state = ConnRecord.State.REQUEST.rfc23
            conn_rec.request_id = request._id
            async with self.profile.session() as session:
                await conn_rec.save(
                    session, reason="Received connection request from invitation"
                )
        else:
            # request is against implicit invitation on public DID
            async with self.profile.session() as session:
                wallet = session.inject(BaseWallet)
                my_info = await wallet.create_local_did(
<<<<<<< HEAD
                    method=SOV,
                    key_type=KeyType.ED25519,
=======
                    method=DIDMethod.SOV,
                    key_type=ED25519,
>>>>>>> a4cbef1d
                )

            auto_accept = bool(
                auto_accept_implicit
                or (
                    auto_accept_implicit is None
                    and self.profile.settings.get("debug.auto_accept_requests", False)
                )
            )

            conn_rec = ConnRecord(
                my_did=my_info.did,
                accept=(
                    ConnRecord.ACCEPT_AUTO if auto_accept else ConnRecord.ACCEPT_MANUAL
                ),
                their_did=request.did,
                their_label=request.label,
                alias=alias,
                their_role=ConnRecord.Role.REQUESTER.rfc23,
                invitation_key=connection_key,
                invitation_msg_id=None,
                request_id=request._id,
                state=ConnRecord.State.REQUEST.rfc23,
                connection_protocol=DIDX_PROTO,
            )
            async with self.profile.session() as session:
                await conn_rec.save(
                    session, reason="Received connection request from public DID"
                )

        async with self.profile.session() as session:
            # Attach the connection request so it can be found and responded to
            await conn_rec.attach_request(session, request)

        # Clean associated oob record if not needed anymore
        oob_processor = self.profile.inject(OobMessageProcessor)
        await oob_processor.clean_finished_oob_record(self.profile, request)

        return conn_rec

    async def create_response(
        self,
        conn_rec: ConnRecord,
        my_endpoint: str = None,
        mediation_id: str = None,
    ) -> DIDXResponse:
        """
        Create a connection response for a received connection request.

        Args:
            conn_rec: The `ConnRecord` with a pending connection request
            my_endpoint: Current agent endpoint
            mediation_id: The record id for mediation that contains routing_keys and
                service endpoint

        Returns:
            New `DIDXResponse` message

        """
        ConnRecord.log_state(
            "Creating connection response",
            {"connection_id": conn_rec.connection_id},
            settings=self.profile.settings,
        )

        mediation_record = await self._route_manager.mediation_record_for_connection(
            self.profile, conn_rec, mediation_id
        )

        # Multitenancy setup
        multitenant_mgr = self.profile.inject_or(BaseMultitenantManager)
        wallet_id = self.profile.settings.get("wallet.id")

        base_mediation_record = None
        if multitenant_mgr and wallet_id:
            base_mediation_record = await multitenant_mgr.get_default_mediator()

        if ConnRecord.State.get(conn_rec.state) is not ConnRecord.State.REQUEST:
            raise DIDXManagerError(
                f"Connection not in state {ConnRecord.State.REQUEST.rfc23}"
            )
        async with self.profile.session() as session:
            request = await conn_rec.retrieve_request(session)

        if conn_rec.my_did:
            async with self.profile.session() as session:
                wallet = session.inject(BaseWallet)
                my_info = await wallet.get_local_did(conn_rec.my_did)
        else:
            async with self.profile.session() as session:
                wallet = session.inject(BaseWallet)
                my_info = await wallet.create_local_did(
<<<<<<< HEAD
                    method=SOV,
                    key_type=KeyType.ED25519,
=======
                    method=DIDMethod.SOV,
                    key_type=ED25519,
>>>>>>> a4cbef1d
                )
            conn_rec.my_did = my_info.did

        # Idempotent; if routing has already been set up, no action taken
        await self._route_manager.route_connection_as_inviter(
            self.profile, conn_rec, mediation_record
        )

        # Create connection response message
        if my_endpoint:
            my_endpoints = [my_endpoint]
        else:
            my_endpoints = []
            default_endpoint = self.profile.settings.get("default_endpoint")
            if default_endpoint:
                my_endpoints.append(default_endpoint)
            my_endpoints.extend(self.profile.settings.get("additional_endpoints", []))

        did_doc = await self.create_did_document(
            my_info,
            conn_rec.inbound_connection_id,
            my_endpoints,
            mediation_records=list(
                filter(None, [base_mediation_record, mediation_record])
            ),
        )
        attach = AttachDecorator.data_base64(did_doc.serialize())
        async with self.profile.session() as session:
            wallet = session.inject(BaseWallet)
            await attach.data.sign(conn_rec.invitation_key, wallet)
        response = DIDXResponse(did=my_info.did, did_doc_attach=attach)
        # Assign thread information
        response.assign_thread_from(request)
        response.assign_trace_from(request)

        # Update connection state
        conn_rec.state = ConnRecord.State.RESPONSE.rfc23
        async with self.profile.session() as session:
            await conn_rec.save(
                session,
                reason="Created connection response",
                log_params={"response": response},
            )

        async with self.profile.session() as session:
            send_mediation_request = await conn_rec.metadata_get(
                session, MediationManager.SEND_REQ_AFTER_CONNECTION
            )
        if send_mediation_request:
            temp_mediation_mgr = MediationManager(self.profile)
            _record, request = await temp_mediation_mgr.prepare_request(
                conn_rec.connection_id
            )
            responder = self.profile.inject(BaseResponder)
            await responder.send(request, connection_id=conn_rec.connection_id)

        return response

    async def accept_response(
        self,
        response: DIDXResponse,
        receipt: MessageReceipt,
    ) -> ConnRecord:
        """
        Accept a connection response under RFC 23 (DID exchange).

        Process a `DIDXResponse` message by looking up
        the connection request and setting up the pairwise connection.

        Args:
            response: The `DIDXResponse` to accept
            receipt: The message receipt

        Returns:
            The updated `ConnRecord` representing the connection

        Raises:
            DIDXManagerError: If there is no DID associated with the
                connection response
            DIDXManagerError: If the corresponding connection is not
                in the request-sent state

        """

        conn_rec = None
        if response._thread:
            # identify the request by the thread ID
            async with self.profile.session() as session:
                try:
                    conn_rec = await ConnRecord.retrieve_by_request_id(
                        session,
                        response._thread_id,
                        their_role=ConnRecord.Role.RESPONDER.rfc23,
                    )
                except StorageNotFoundError:
                    pass
                if not conn_rec:
                    try:
                        conn_rec = await ConnRecord.retrieve_by_request_id(
                            session,
                            response._thread_id,
                            their_role=ConnRecord.Role.RESPONDER.rfc160,
                        )
                    except StorageNotFoundError:
                        pass

        if not conn_rec and receipt.sender_did:
            # identify connection by the DID they used for us
            try:
                async with self.profile.session() as session:
                    conn_rec = await ConnRecord.retrieve_by_did(
                        session=session,
                        their_did=receipt.sender_did,
                        my_did=receipt.recipient_did,
                        their_role=ConnRecord.Role.RESPONDER.rfc23,
                    )
            except StorageNotFoundError:
                pass

        if not conn_rec:
            raise DIDXManagerError(
                "No corresponding connection request found",
                error_code=ProblemReportReason.RESPONSE_NOT_ACCEPTED.value,
            )

        if ConnRecord.State.get(conn_rec.state) is not ConnRecord.State.REQUEST:
            raise DIDXManagerError(
                "Cannot accept connection response for connection"
                f" in state: {conn_rec.state}"
            )

        their_did = response.did
        if not response.did_doc_attach:
            raise DIDXManagerError("No DIDDoc attached; cannot connect to public DID")
        async with self.profile.session() as session:
            wallet = session.inject(BaseWallet)
            conn_did_doc = await self.verify_diddoc(
                wallet, response.did_doc_attach, conn_rec.invitation_key
            )
        if their_did != conn_did_doc.did:
            raise DIDXManagerError(
                f"Connection DID {their_did} "
                f"does not match DID doc id {conn_did_doc.did}"
            )
        await self.store_did_document(conn_did_doc)

        conn_rec.their_did = their_did
        conn_rec.state = ConnRecord.State.RESPONSE.rfc23
        async with self.profile.session() as session:
            await conn_rec.save(session, reason="Accepted connection response")

        async with self.profile.session() as session:
            send_mediation_request = await conn_rec.metadata_get(
                session, MediationManager.SEND_REQ_AFTER_CONNECTION
            )
        if send_mediation_request:
            temp_mediation_mgr = MediationManager(self.profile)
            _record, request = await temp_mediation_mgr.prepare_request(
                conn_rec.connection_id
            )
            responder = self.profile.inject(BaseResponder)
            await responder.send(request, connection_id=conn_rec.connection_id)

        # create and send connection-complete message
        complete = DIDXComplete()
        complete.assign_thread_from(response)
        responder = self.profile.inject_or(BaseResponder)
        if responder:
            await responder.send_reply(complete, connection_id=conn_rec.connection_id)

            conn_rec.state = ConnRecord.State.COMPLETED.rfc23
            async with self.profile.session() as session:
                await conn_rec.save(session, reason="Sent connection complete")
                if session.settings.get("auto_disclose_features"):
                    discovery_mgr = V20DiscoveryMgr(self._profile)
                    await discovery_mgr.proactive_disclose_features(
                        connection_id=conn_rec.connection_id
                    )

        return conn_rec

    async def accept_complete(
        self,
        complete: DIDXComplete,
        receipt: MessageReceipt,
    ) -> ConnRecord:
        """
        Accept a connection complete message under RFC 23 (DID exchange).

        Process a `DIDXComplete` message by looking up
        the connection record and marking the exchange complete.

        Args:
            complete: The `DIDXComplete` to accept
            receipt: The message receipt

        Returns:
            The updated `ConnRecord` representing the connection

        Raises:
            DIDXManagerError: If the corresponding connection does not exist
                or is not in the response-sent state

        """
        conn_rec = None

        # identify the request by the thread ID
        async with self.profile.session() as session:
            try:
                conn_rec = await ConnRecord.retrieve_by_request_id(
                    session,
                    complete._thread_id,
                    their_role=ConnRecord.Role.REQUESTER.rfc23,
                )
            except StorageNotFoundError:
                pass

            if not conn_rec:
                try:
                    conn_rec = await ConnRecord.retrieve_by_request_id(
                        session,
                        complete._thread_id,
                        their_role=ConnRecord.Role.REQUESTER.rfc160,
                    )
                except StorageNotFoundError:
                    pass

        if not conn_rec:
            raise DIDXManagerError(
                "No corresponding connection request found",
                error_code=ProblemReportReason.COMPLETE_NOT_ACCEPTED.value,
            )

        conn_rec.state = ConnRecord.State.COMPLETED.rfc23
        async with self.profile.session() as session:
            await conn_rec.save(session, reason="Received connection complete")
            if session.settings.get("auto_disclose_features"):
                discovery_mgr = V20DiscoveryMgr(self._profile)
                await discovery_mgr.proactive_disclose_features(
                    connection_id=conn_rec.connection_id
                )

        return conn_rec

    async def verify_diddoc(
        self,
        wallet: BaseWallet,
        attached: AttachDecorator,
        invi_key: str = None,
    ) -> DIDDoc:
        """Verify DIDDoc attachment and return signed data."""
        signed_diddoc_bytes = attached.data.signed
        if not signed_diddoc_bytes:
            raise DIDXManagerError("DID doc attachment is not signed.")
        if not await attached.data.verify(wallet, invi_key):
            raise DIDXManagerError("DID doc attachment signature failed verification")

        return DIDDoc.deserialize(json.loads(signed_diddoc_bytes.decode()))

    async def get_resolved_did_document(self, qualified_did: str) -> ResolvedDocument:
        """Return resolved DID document."""
        resolver = self._profile.inject(DIDResolver)
        if not qualified_did.startswith("did:"):
            qualified_did = f"did:sov:{qualified_did}"
        try:
            doc_dict: dict = await resolver.resolve(self._profile, qualified_did)
            doc = pydid.deserialize_document(doc_dict, strict=True)
            return doc
        except ResolverError as error:
            raise DIDXManagerError(
                "Failed to resolve public DID in invitation"
            ) from error

    async def get_first_applicable_didcomm_service(
        self, did_doc: ResolvedDocument
    ) -> str:
        """Return first applicable DIDComm service url with highest priority."""
        if not did_doc.service:
            raise DIDXManagerError(
                "Cannot connect via public DID that has no associated services"
            )

        didcomm_services = sorted(
            [
                service
                for service in did_doc.service
                if isinstance(service, DIDCommService)
            ],
            key=lambda service: service.priority,
        )

        if not didcomm_services:
            raise DIDXManagerError(
                "Cannot connect via public DID that has no associated DIDComm services"
            )

        first_didcomm_service, *_ = didcomm_services
        return first_didcomm_service.id<|MERGE_RESOLUTION|>--- conflicted
+++ resolved
@@ -284,13 +284,8 @@
             async with self.profile.session() as session:
                 wallet = session.inject(BaseWallet)
                 my_info = await wallet.create_local_did(
-<<<<<<< HEAD
                     method=SOV,
-                    key_type=KeyType.ED25519,
-=======
-                    method=DIDMethod.SOV,
                     key_type=ED25519,
->>>>>>> a4cbef1d
                 )
             conn_rec.my_did = my_info.did
 
@@ -422,13 +417,8 @@
                 async with self.profile.session() as session:
                     wallet = session.inject(BaseWallet)
                     my_info = await wallet.create_local_did(
-<<<<<<< HEAD
                         method=SOV,
-                        key_type=KeyType.ED25519,
-=======
-                        method=DIDMethod.SOV,
                         key_type=ED25519,
->>>>>>> a4cbef1d
                     )
 
                 new_conn_rec = ConnRecord(
@@ -496,13 +486,8 @@
             async with self.profile.session() as session:
                 wallet = session.inject(BaseWallet)
                 my_info = await wallet.create_local_did(
-<<<<<<< HEAD
                     method=SOV,
-                    key_type=KeyType.ED25519,
-=======
-                    method=DIDMethod.SOV,
                     key_type=ED25519,
->>>>>>> a4cbef1d
                 )
 
             auto_accept = bool(
@@ -595,13 +580,8 @@
             async with self.profile.session() as session:
                 wallet = session.inject(BaseWallet)
                 my_info = await wallet.create_local_did(
-<<<<<<< HEAD
                     method=SOV,
-                    key_type=KeyType.ED25519,
-=======
-                    method=DIDMethod.SOV,
                     key_type=ED25519,
->>>>>>> a4cbef1d
                 )
             conn_rec.my_did = my_info.did
 
