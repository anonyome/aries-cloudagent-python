"""Classes to manage connections."""

import logging
import asyncio
import json

from typing import Mapping, Sequence, Optional

from ....connections.models.conn_record import ConnRecord
from ....core.error import BaseError
from ....core.profile import ProfileSession
from ....multitenant.manager import MultitenantManager
from ....storage.error import StorageNotFoundError
from ....wallet.base import BaseWallet
from ....wallet.util import naked_to_did_key, b64_to_bytes, did_key_to_naked

from ...didexchange.v1_0.message_types import ARIES_PROTOCOL as DIDX_PROTO
from ...didexchange.v1_0.manager import DIDXManager
from ...didcomm_prefix import DIDCommPrefix
<<<<<<< HEAD
=======
from ...issue_credential.v1_0.models.credential_exchange import V10CredentialExchange
from ...issue_credential.v2_0.models.cred_ex_record import V20CredExRecord
from ...issue_credential.v2_0.messages.cred_offer import V20CredOffer
>>>>>>> bf96e371
from ...present_proof.v1_0.message_types import PRESENTATION_REQUEST
from ...present_proof.v1_0.models.presentation_exchange import V10PresentationExchange

from .messages.invitation import InvitationMessage
from .messages.reuse import HandshakeReuse
from .messages.reuse_accept import HandshakeReuseAccept
from .messages.problem_report import ProblemReportReason, ProblemReport
from ...connections.v1_0.base_manager import BaseConnectionManager
from ....transport.inbound.receipt import MessageReceipt
from ....storage.error import StorageNotFoundError

from .messages.service import Service as ServiceMessage
from .models.invitation import InvitationRecord

<<<<<<< HEAD
from ...connections.v1_0.manager import ConnectionManager
from ...present_proof.v1_0.manager import PresentationManager

from ...connections.v1_0.messages.connection_invitation import ConnectionInvitation
from ....ledger.base import BaseLedger
from ....messaging.responder import BaseResponder
from ...present_proof.v1_0.messages.presentation_proposal import PresentationProposal
from ...present_proof.v1_0.util.indy import indy_proof_req_preview2indy_requested_creds
from ....indy.holder import IndyHolder
from ....messaging.decorators.attach_decorator import AttachDecorator


DIDX_INVITATION = "didexchange/1.0"
CONNECTION_INVITATION = "connections/1.0"

=======
>>>>>>> bf96e371

class OutOfBandManagerError(BaseError):
    """Out of band error."""


class OutOfBandManagerNotImplementedError(BaseError):
    """Out of band error for unimplemented functionality."""


class OutOfBandManager(BaseConnectionManager):
    """Class for managing out of band messages."""

    def __init__(self, session: ProfileSession):
        """
        Initialize a OutOfBandManager.

        Args:
            session: The profile session for this out of band manager
        """
        self._session = session
        self._logger = logging.getLogger(__name__)
        super().__init__(self._session)

    @property
    def session(self) -> ProfileSession:
        """
        Accessor for the current profile session.

        Returns:
            The profile session for this connection manager

        """
        return self._session

    async def create_invitation(
        self,
        my_label: str = None,
        my_endpoint: str = None,
        auto_accept: bool = None,
        public: bool = False,
        include_handshake: bool = False,
        use_connections: bool = False,
        multi_use: bool = False,
        alias: str = None,
        attachments: Sequence[Mapping] = None,
        metadata: dict = None,
    ) -> InvitationRecord:
        """
        Generate new connection invitation.

        This interaction represents an out-of-band communication channel. In the future
        and in practice, these sort of invitations will be received over any number of
        channels such as SMS, Email, QR Code, NFC, etc.

        Args:
            my_label: label for this connection
            my_endpoint: endpoint where other party can reach me
            auto_accept: auto-accept a corresponding connection request
                (None to use config)
            public: set to create an invitation from the public DID
            multi_use: set to True to create an invitation for multiple use
            alias: optional alias to apply to connection for later use
            include_handshake: whether to include handshake protocols
            attachments: list of dicts in form of {"id": ..., "type": ...}

        Returns:
            Invitation record

        """
        if not (include_handshake or attachments):
            raise OutOfBandManagerError(
                "Invitation must include handshake protocols, "
                "request attachments, or both"
            )

        wallet = self._session.inject(BaseWallet)

        # Multitenancy setup
        multitenant_mgr = self._session.inject(MultitenantManager, required=False)
        wallet_id = self._session.settings.get("wallet.id")

        accept = bool(
            auto_accept
            or (
                auto_accept is None
                and self._session.settings.get("debug.auto_accept_requests")
            )
        )

        message_attachments = []
        for atch in attachments or []:
            a_type = atch.get("type")
            a_id = atch.get("id")

<<<<<<< HEAD
            # if a_type == "credential-offer":
            #     cred_ex_rec = await V10CredentialExchange.retrieve_by_id(
            #         self._session,
            #         a_id,
            #     )
            #     message_attachments.append(
            #         InvitationMessage.wrap_message(cred_ex_rec.credential_offer_dict)
            #     )
            if a_type == "present-proof":
=======
            if a_type == "credential-offer":
                try:
                    cred_ex_rec = await V10CredentialExchange.retrieve_by_id(
                        self._session,
                        a_id,
                    )
                    message_attachments.append(
                        InvitationMessage.wrap_message(
                            cred_ex_rec.credential_offer_dict
                        )
                    )
                except StorageNotFoundError:
                    cred_ex_rec = await V20CredExRecord.retrieve_by_id(
                        self._session,
                        a_id,
                    )
                    message_attachments.append(
                        InvitationMessage.wrap_message(
                            V20CredOffer.deserialize(
                                cred_ex_rec.cred_offer
                            ).offer()  # default to indy format: will change for DIF
                        )
                    )
            elif a_type == "present-proof":
>>>>>>> bf96e371
                pres_ex_rec = await V10PresentationExchange.retrieve_by_id(
                    self._session,
                    a_id,
                )
                message_attachments.append(
                    InvitationMessage.wrap_message(
                        pres_ex_rec.presentation_request_dict
                    )
                )
            else:
                raise OutOfBandManagerError(f"Unknown attachment type: {a_type}")
        if include_handshake and not use_connections:
            handshake_protocol = [DIDCommPrefix.qualify_current(DIDX_INVITATION)]
        elif include_handshake and use_connections:
            handshake_protocol = [DIDCommPrefix.qualify_current(CONNECTION_INVITATION)]
        else:
            handshake_protocol = None
        if public:
            if not self._session.settings.get("public_invites"):
                raise OutOfBandManagerError("Public invitations are not enabled")

            public_did = await wallet.get_public_did()
            if not public_did:
                raise OutOfBandManagerError(
                    "Cannot create public invitation with no public DID"
                )

            if multi_use:
                raise OutOfBandManagerError(
                    "Cannot use public and multi_use at the same time"
                )

            if metadata:
                raise OutOfBandManagerError(
                    "Cannot store metadata on public invitations"
                )
            invi_msg = InvitationMessage(
                label=my_label or self._session.settings.get("default_label"),
<<<<<<< HEAD
                handshake_protocols=handshake_protocol,
=======
                handshake_protocols=(
                    [DIDCommPrefix.qualify_current(DIDX_PROTO)]
                    if include_handshake
                    else None
                ),
>>>>>>> bf96e371
                request_attach=message_attachments,
                service=[f"did:sov:{public_did.did}"],
            )
            # Add mapping for multitenant relay.
            if multitenant_mgr and wallet_id:
                await multitenant_mgr.add_key(
                    wallet_id, public_did.verkey, skip_if_exists=True
                )

        else:
            invitation_mode = (
                ConnRecord.INVITATION_MODE_MULTI
                if multi_use
                else ConnRecord.INVITATION_MODE_ONCE
            )

            if not my_endpoint:
                my_endpoint = self._session.settings.get("default_endpoint")

            # Create and store new invitation key
            connection_key = await wallet.create_signing_key()

            # Add mapping for multitenant relay
            if multitenant_mgr and wallet_id:
                await multitenant_mgr.add_key(wallet_id, connection_key.verkey)

            # Create connection invitation message
            # Note: Need to split this into two stages to support inbound routing
            # of invitations
            # Would want to reuse create_did_document and convert the result
            invi_msg = InvitationMessage(
                label=my_label or self._session.settings.get("default_label"),
<<<<<<< HEAD
                handshake_protocols=handshake_protocol,
=======
                handshake_protocols=(
                    [DIDCommPrefix.qualify_current(DIDX_PROTO)]
                    if include_handshake
                    else None
                ),
>>>>>>> bf96e371
                request_attach=message_attachments,
                service=[
                    ServiceMessage(
                        _id="#inline",
                        _type="did-communication",
                        recipient_keys=[naked_to_did_key(connection_key.verkey)],
                        service_endpoint=my_endpoint,
                    )
                ],
            )

            # Create connection record
            conn_rec = ConnRecord(
                invitation_key=connection_key.verkey,
                invitation_msg_id=invi_msg._id,
                their_role=ConnRecord.Role.REQUESTER.rfc23,
                state=ConnRecord.State.INVITATION.rfc23,
                accept=ConnRecord.ACCEPT_AUTO if accept else ConnRecord.ACCEPT_MANUAL,
                invitation_mode=invitation_mode,
                alias=alias,
            )

            await conn_rec.save(self._session, reason="Created new invitation")
            await conn_rec.attach_invitation(self._session, invi_msg)

            if metadata:
                for key, value in metadata.items():
                    await conn_rec.metadata_set(self._session, key, value)

        # Create invitation record
        invi_rec = InvitationRecord(
            state=InvitationRecord.STATE_INITIAL,
            invi_msg_id=invi_msg._id,
            invitation=invi_msg.serialize(),
            auto_accept=accept,
            multi_use=multi_use,
        )
        await invi_rec.save(self._session, reason="Created new invitation")
        return invi_rec

    async def receive_invitation(
        self,
        invi_msg: InvitationMessage,
        use_existing_connection: bool = True,
        auto_accept: bool = None,
        alias: str = None,
    ) -> dict:
        """Receive an out of band invitation message."""

<<<<<<< HEAD
        ledger: BaseLedger = self._session.inject(BaseLedger)

        # There must be exactly 1 service entry
        if len(invi_msg.service_blocks) + len(invi_msg.service_dids) != 1:
            raise OutOfBandManagerError("service array must have exactly one element")
=======
        unq_handshake_protos = list(
            dict.fromkeys(
                [DIDCommPrefix.unqualify(hsp) for hsp in invi_msg.handshake_protocols]
            )
        )  # retain order while removing duplicate protocols modulo DIDComm prefix

        # connections/1.0 protocol can't take oob invitation message in any case
        if DIDX_PROTO in unq_handshake_protos:
            if len(invi_msg.request_attach) != 0:
                raise OutOfBandManagerError(
                    "request block must be empty for invitation message type."
                )
>>>>>>> bf96e371

        if len(invi_msg.request_attach) < 1 and len(invi_msg.handshake_protocols) < 1:
            raise OutOfBandManagerError(
                "Either handshake_protocols or request_attach \
                or both needs to be specified"
            )
        # Get the single service item
        if len(invi_msg.service_blocks) >= 1:
            service = invi_msg.service_blocks[0]
            public_did = None
        else:
            # If it's in the did format, we need to convert to a full service block
            # An existing connection can only be reused based on a public DID
            # in an out-of-band message.
            # https://github.com/hyperledger/aries-rfcs/tree/master/features/0434-outofband
            service_did = invi_msg.service_dids[0]
            async with ledger:
                verkey = await ledger.get_key_for_did(service_did)
                did_key = naked_to_did_key(verkey)
                endpoint = await ledger.get_endpoint_for_did(service_did)
            if "did:" in service_did and len(service_did.split(":")) == 3:
                public_did = service_did.split(":")[2]
            else:
                public_did = service_did
            service = ServiceMessage.deserialize(
                {
                    "id": "#inline",
                    "type": "did-communication",
                    "recipientKeys": [did_key],
                    "routingKeys": [],
                    "serviceEndpoint": endpoint,
                }
            )
<<<<<<< HEAD

        unq_handshake_protos = list(
            dict.fromkeys(
                [
                    DIDCommPrefix.unqualify(proto)
                    for proto in invi_msg.handshake_protocols
                ]
=======
        elif (
            len(invi_msg.request_attach) == 1
            and DIDCommPrefix.unqualify(invi_msg.request_attach[0].data.json["@type"])
            == PRESENTATION_REQUEST
        ):
            raise OutOfBandManagerNotImplementedError(
                f"{invi_msg.request_attach[0].data.json['@type']} "
                "request type not implemented."
>>>>>>> bf96e371
            )
        )
        # Reuse Connection
        # Only if started by an invitee with Public DID
        conn_rec = None
        if public_did is not None:
            # Inviter has a public DID
            # Looking for an existing connection
            tag_filter = {}
            post_filter = {}
            # post_filter["state"] = ConnRecord.State.COMPLETED.rfc160
            post_filter["their_public_did"] = public_did
            conn_rec = await self.find_existing_connection(
                tag_filter=tag_filter, post_filter=post_filter
            )
        if conn_rec is not None:
            num_included_protocols = len(unq_handshake_protos)
            num_included_req_attachments = len(invi_msg.request_attach)
            # Handshake_Protocol included Request_Attachment
            # not included Use_Existing_Connection Yes
            if (
                num_included_protocols >= 1
                and num_included_req_attachments == 0
                and use_existing_connection
            ):
                await self.create_handshake_reuse_message(
                    invi_msg=invi_msg,
                    conn_record=conn_rec,
                )
                try:
                    await asyncio.wait_for(
                        self.check_reuse_msg_state(
                            conn_rec=conn_rec,
                        ),
                        15,
                    )
                    await conn_rec.metadata_delete(
                        session=self._session, key="reuse_msg_id"
                    )
                    if (
                        await conn_rec.metadata_get(self._session, "reuse_msg_state")
                        == "not_accepted"
                    ):
                        conn_rec = None
                    else:
                        await conn_rec.metadata_delete(
                            session=self._session, key="reuse_msg_state"
                        )
                except asyncio.TimeoutError:
                    # If no reuse_accepted or problem_report message was recieved within
                    # the 15s timeout then a new connection to be created
                    await conn_rec.metadata_delete(
                        session=self._session, key="reuse_msg_id"
                    )
                    await conn_rec.metadata_delete(
                        session=self._session, key="reuse_msg_state"
                    )
                    conn_rec.state = ConnRecord.State.ABANDONED.rfc160
                    await conn_rec.save(self._session, reason="Sent connection request")
                    conn_rec = None
            # Inverse of the following cases
            # Handshake_Protocol not included
            # Request_Attachment included
            # Use_Existing_Connection Yes
            # Handshake_Protocol included
            # Request_Attachment included
            # Use_Existing_Connection Yes
            elif not (
                (
                    num_included_protocols == 0
                    and num_included_req_attachments >= 1
                    and use_existing_connection
                )
                or (
                    num_included_protocols >= 1
                    and num_included_req_attachments >= 1
                    and use_existing_connection
                )
            ):
                conn_rec = None
        if conn_rec is None:
            # Create a new connection
            for proto in unq_handshake_protos:
                if proto == DIDX_INVITATION:
                    didx_mgr = DIDXManager(self._session)
                    conn_rec = await didx_mgr.receive_invitation(
                        invitation=invi_msg,
                        their_public_did=public_did,
                        auto_accept=True,
                    )
                elif proto == CONNECTION_INVITATION:
                    service.recipient_keys = [
                        did_key_to_naked(key) for key in service.recipient_keys or []
                    ]
                    service.routing_keys = [
                        did_key_to_naked(key) for key in service.routing_keys
                    ] or []
                    connection_invitation = ConnectionInvitation.deserialize(
                        {
                            "@id": invi_msg._id,
                            "@type": DIDCommPrefix.qualify_current(
                                CONNECTION_INVITATION
                            ),
                            "label": invi_msg.label,
                            "recipientKeys": service.recipient_keys,
                            "serviceEndpoint": service.service_endpoint,
                            "routingKeys": service.routing_keys,
                        }
                    )
                    conn_mgr = ConnectionManager(self._session)
                    conn_rec = await conn_mgr.receive_invitation(
                        invitation=connection_invitation,
                        their_public_did=public_did,
                        auto_accept=True,
                    )
                if conn_rec is not None:
                    break

        # Request Attach
        if len(invi_msg.request_attach) >= 1 and conn_rec is not None:
            req_attach = invi_msg.request_attach[0]
            if isinstance(req_attach, AttachDecorator):
                if req_attach.data is not None:
                    req_attach_type = req_attach.data.json["@type"]
                    if DIDCommPrefix.unqualify(req_attach_type) == PRESENTATION_REQUEST:
                        proof_present_mgr = PresentationManager(self._session)
                        indy_proof_request = json.loads(
                            b64_to_bytes(
                                req_attach.data.json["request_presentations~attach"][0][
                                    "data"
                                ]["base64"]
                            )
                        )
                        present_request_msg = req_attach.data.json
                        service_deco = {}
                        oob_invi_service = service.serialize()
                        service_deco["recipientKeys"] = oob_invi_service.get(
                            "recipientKeys"
                        )
                        service_deco["routingKeys"] = oob_invi_service.get(
                            "routingKeys"
                        )
                        service_deco["serviceEndpoint"] = oob_invi_service.get(
                            "serviceEndpoint"
                        )
                        present_request_msg["~service"] = service_deco
                        presentation_ex_record = V10PresentationExchange(
                            connection_id=conn_rec.connection_id,
                            thread_id=present_request_msg["@id"],
                            initiator=V10PresentationExchange.INITIATOR_EXTERNAL,
                            role=V10PresentationExchange.ROLE_PROVER,
                            presentation_request=indy_proof_request,
                            presentation_request_dict=present_request_msg,
                            auto_present=self._session.context.settings.get(
                                "debug.auto_respond_presentation_request"
                            ),
                            trace=(invi_msg._trace is not None),
                        )

                        presentation_ex_record.presentation_request = indy_proof_request
                        presentation_ex_record = (
                            await proof_present_mgr.receive_request(
                                presentation_ex_record
                            )
                        )

                        if presentation_ex_record.auto_present:
                            presentation_preview = None
                            if presentation_ex_record.presentation_proposal_dict:
                                exchange_pres_proposal = PresentationProposal.deserialize(
                                    presentation_ex_record.presentation_proposal_dict
                                )
                                presentation_preview = (
                                    exchange_pres_proposal.presentation_proposal
                                )

                            try:
                                req_creds = (
                                    await indy_proof_req_preview2indy_requested_creds(
                                        indy_proof_request,
                                        presentation_preview,
                                        holder=self._session.inject(IndyHolder),
                                    )
                                )
                            except ValueError as err:
                                self._logger.warning(f"{err}")
                                return

                            (
                                presentation_ex_record,
                                presentation_message,
                            ) = await proof_present_mgr.create_presentation(
                                presentation_exchange_record=presentation_ex_record,
                                requested_credentials=req_creds,
                                comment=(
                                    "auto-presented for proof request nonce={}".format(
                                        indy_proof_request["nonce"]
                                    )
                                ),
                            )
                        responder = self._session.inject(BaseResponder, required=False)
                        connection_targets = await self.fetch_connection_targets(
                            connection=conn_rec
                        )
                        if responder:
                            await responder.send(
                                message=presentation_message,
                                target_list=connection_targets,
                            )
                        if presentation_message is None:
                            raise OutOfBandManagerError(
                                "No presentation for proof request nonce={}".format(
                                    indy_proof_request["nonce"]
                                )
                            )
                        else:
                            return presentation_message.serialize()
                    else:
                        raise OutOfBandManagerError(
                            "Unsupported request~attach type, \
                                only request-presentation is supported"
                        )
            else:
                raise OutOfBandManagerError("request~attach is not properly formatted")
        else:
            return conn_rec.serialize()

    async def find_existing_connection(
        self,
        tag_filter: dict,
        post_filter: dict,
    ) -> Optional[ConnRecord]:
        """
        Find existing ConnRecord.

        Args:
            tag_filter: The filter dictionary to apply
            post_filter: Additional value filters to apply matching positively,
                with sequence values specifying alternatives to match (hit any)

        Returns:
            ConnRecord or None

        """
        conn_records = await ConnRecord.query(
            self._session,
            tag_filter=tag_filter,
            post_filter_positive=post_filter,
            alt=True,
        )
        if len(conn_records) == 0:
            return None
        else:
            for conn_rec in conn_records:
                if conn_rec.state == "active":
                    return conn_rec
            return None

    async def check_reuse_msg_state(
        self,
        conn_rec: ConnRecord,
    ):
        """
        Check reuse message state from the ConnRecord Metadata.

        Args:
            conn_rec: The required ConnRecord with updated metadata

        Returns:

        """
        recieved = False
        while not recieved:
            if (
                not await conn_rec.metadata_get(self._session, "reuse_msg_state")
                == "initial"
            ):
                recieved = True
        return

    async def create_handshake_reuse_message(
        self,
        invi_msg: InvitationMessage,
        conn_record: ConnRecord,
    ) -> None:
        """
        Create and Send a Handshake Reuse message under RFC 0434.

        Args:
            invi_msg: OOB Invitation Message
            service: Service block extracted from the OOB invitation

        Returns:

        Raises:
            OutOfBandManagerError: If there is an issue creating or
            sending the OOB invitation

        """
        try:
            # ID of Out-of-Band invitation to use as a pthid
            pthid = invi_msg._id
            reuse_msg = HandshakeReuse()
            thid = reuse_msg._id
            reuse_msg.assign_thread_id(thid=thid, pthid=pthid)
            connection_targets = await self.fetch_connection_targets(
                connection=conn_record
            )
            responder = self._session.inject(BaseResponder, required=False)
            if responder:
                await responder.send(
                    message=reuse_msg,
                    target_list=connection_targets,
                )
                await conn_record.metadata_set(
                    session=self._session, key="reuse_msg_id", value=reuse_msg._id
                )
                await conn_record.metadata_set(
                    session=self._session, key="reuse_msg_state", value="initial"
                )
        except Exception as err:
            raise OutOfBandManagerError(
                f"Error on creating and sending a handshake reuse message: {err}"
            )

    async def receive_reuse_message(
        self,
        reuse_msg: HandshakeReuse,
        reciept: MessageReceipt,
    ):
        """
        Recieve and process a HandshakeReuse message under RFC 0434.

        Process a `HandshakeReuse` message by looking up
        the connection records using the MessageReciept sender DID.

        Args:
            reuse_msg: The `HandshakeReuse` to process
            receipt: The message receipt

        Returns:

        Raises:
            OutOfBandManagerError: If the existing connection is not active
            or the connection does not exists

        """
        try:
            invi_msg_id = reuse_msg._thread.pthid
            reuse_msg_id = reuse_msg._thread.thid
            tag_filter = {}
            post_filter = {}
            # post_filter["state"] = "active"
            tag_filter["their_did"] = reciept.sender_did
            conn_record = await self.find_existing_connection(
                tag_filter=tag_filter, post_filter=post_filter
            )
            responder = self._session.inject(BaseResponder, required=False)
            if conn_record is not None:
                reuse_accept_msg = HandshakeReuseAccept()
                reuse_accept_msg.assign_thread_id(thid=reuse_msg_id, pthid=invi_msg_id)
                connection_targets = await self.fetch_connection_targets(
                    connection=conn_record
                )
                if responder:
                    await responder.send(
                        message=reuse_accept_msg,
                        target_list=connection_targets,
                    )
                # Find corresponding OOB Invitation Record
                try:
                    invi_rec = await InvitationRecord.retrieve_by_tag_filter(
                        self._session,
                        tag_filter={"invi_msg_id": invi_msg_id},
                    )
                except StorageNotFoundError:
                    raise OutOfBandManagerError(
                        f"No record of invitation {invi_msg_id} "
                    )
                # If Invitation is single-use, then delete the ConnRecord
                # created as the existing connection will be used.
                if not invi_rec.multi_use:
                    invi_id_post_filter = {}
                    invi_id_post_filter["invitation_msg_id"] = invi_msg_id
                    conn_rec_to_delete = await self.find_existing_connection(
                        tag_filter={},
                        post_filter=invi_id_post_filter,
                    )
                    if conn_rec_to_delete is not None:
                        if (
                            conn_record.connection_id
                            != conn_rec_to_delete.connection_id
                        ):
                            await conn_rec_to_delete.delete_record(
                                session=self._session
                            )
            else:
                try:
                    conn_records = await ConnRecord.query(
                        self._session,
                        tag_filter={"their_did": reciept.sender_did},
                        post_filter_positive={},
                    )
                    if len(conn_records) >= 1:
                        all_conn_rec_by_sender = conn_records[0]
                    else:
                        all_conn_rec_by_sender = None
                except StorageNotFoundError:
                    all_conn_rec_by_sender = None
                targets = None
                if all_conn_rec_by_sender is not None:
                    targets = await self.fetch_connection_targets(
                        connection=conn_record
                    )
                    problem_report = ProblemReport(
                        problem_code=(
                            ProblemReportReason.EXISTING_CONNECTION_NOT_ACTIVE.value
                        ),
                        explain=(
                            f"No active connection found for Invitee {reciept.sender_did}"
                        ),
                    )
                    problem_report.assign_thread_id(
                        thid=reuse_msg_id, pthid=invi_msg_id
                    )
                    await responder.send_reply(
                        problem_report,
                        target_list=targets,
                    )
                else:
                    raise OutOfBandManagerError(
                        (f"No existing ConnRecord found, {reciept.sender_did}"),
                    )
        except StorageNotFoundError:
            raise OutOfBandManagerError(
                (f"No existing ConnRecord found for OOB Invitee, {reciept.sender_did}"),
            )

    async def receive_reuse_accepted_message(
        self,
        reuse_accepted_msg: HandshakeReuseAccept,
        reciept: MessageReceipt,
        conn_record: ConnRecord,
    ):
        """
        Recieve and process a HandshakeReuseAccept message under RFC 0434.

        Process a `HandshakeReuseAccept` message by updating the ConnRecord metadata
        state to `accepted`.

        Args:
            reuse_accepted_msg: The `HandshakeReuseAccept` to process
            receipt: The message receipt

        Returns:

        Raises:
            OutOfBandManagerError: if there is an error in processing the
            HandshakeReuseAccept message

        """
        try:
            invi_msg_id = reuse_accepted_msg._thread.pthid
            thread_reuse_msg_id = reuse_accepted_msg._thread.thid
            conn_reuse_msg_id = await conn_record.metadata_get(
                session=self._session, key="reuse_msg_id"
            )
            assert thread_reuse_msg_id == conn_reuse_msg_id
            await conn_record.metadata_set(
                session=self._session, key="reuse_msg_state", value="accepted"
            )
        except StorageNotFoundError as e:
            raise OutOfBandManagerError(
                (
                    f"Error processing reuse accepted message \
                        for OOB invitation {invi_msg_id}, {e}"
                )
            )

    async def receive_problem_report(
        self,
        problem_report: ProblemReport,
        reciept: MessageReceipt,
        conn_record: ConnRecord,
    ):
        """
        Recieve and process a ProblemReport message from the inviter to invitee.

        Process a `ProblemReport` message by updating  the ConnRecord metadata
        state to `not_accepted`.

        Args:
            problem_report: The `ProblemReport` to process
            receipt: The message receipt

        Returns:

        Raises:
            OutOfBandManagerError: if there is an error in processing the
            HandshakeReuseAccept message

        """
        try:
            invi_msg_id = problem_report._thread.pthid
            thread_reuse_msg_id = problem_report._thread.thid
            conn_reuse_msg_id = await conn_record.metadata_get(
                session=self._session, key="reuse_msg_id"
            )
            assert thread_reuse_msg_id == conn_reuse_msg_id
            await conn_record.metadata_set(
                session=self._session, key="reuse_msg_state", value="not_accepted"
            )
        except StorageNotFoundError:
            raise OutOfBandManagerError(
                (
                    f"Error processing problem report message \
                        for OOB invitation {invi_msg_id}"
                )
            )<|MERGE_RESOLUTION|>--- conflicted
+++ resolved
@@ -15,14 +15,12 @@
 from ....wallet.util import naked_to_did_key, b64_to_bytes, did_key_to_naked
 
 from ...didexchange.v1_0.message_types import ARIES_PROTOCOL as DIDX_PROTO
+from ...connections.v1_0.message_types import ARIES_PROTOCOL as CONN_PROTO
 from ...didexchange.v1_0.manager import DIDXManager
 from ...didcomm_prefix import DIDCommPrefix
-<<<<<<< HEAD
-=======
 from ...issue_credential.v1_0.models.credential_exchange import V10CredentialExchange
 from ...issue_credential.v2_0.models.cred_ex_record import V20CredExRecord
 from ...issue_credential.v2_0.messages.cred_offer import V20CredOffer
->>>>>>> bf96e371
 from ...present_proof.v1_0.message_types import PRESENTATION_REQUEST
 from ...present_proof.v1_0.models.presentation_exchange import V10PresentationExchange
 
@@ -32,12 +30,10 @@
 from .messages.problem_report import ProblemReportReason, ProblemReport
 from ...connections.v1_0.base_manager import BaseConnectionManager
 from ....transport.inbound.receipt import MessageReceipt
-from ....storage.error import StorageNotFoundError
 
 from .messages.service import Service as ServiceMessage
 from .models.invitation import InvitationRecord
 
-<<<<<<< HEAD
 from ...connections.v1_0.manager import ConnectionManager
 from ...present_proof.v1_0.manager import PresentationManager
 
@@ -49,12 +45,6 @@
 from ....indy.holder import IndyHolder
 from ....messaging.decorators.attach_decorator import AttachDecorator
 
-
-DIDX_INVITATION = "didexchange/1.0"
-CONNECTION_INVITATION = "connections/1.0"
-
-=======
->>>>>>> bf96e371
 
 class OutOfBandManagerError(BaseError):
     """Out of band error."""
@@ -149,17 +139,6 @@
             a_type = atch.get("type")
             a_id = atch.get("id")
 
-<<<<<<< HEAD
-            # if a_type == "credential-offer":
-            #     cred_ex_rec = await V10CredentialExchange.retrieve_by_id(
-            #         self._session,
-            #         a_id,
-            #     )
-            #     message_attachments.append(
-            #         InvitationMessage.wrap_message(cred_ex_rec.credential_offer_dict)
-            #     )
-            if a_type == "present-proof":
-=======
             if a_type == "credential-offer":
                 try:
                     cred_ex_rec = await V10CredentialExchange.retrieve_by_id(
@@ -184,7 +163,6 @@
                         )
                     )
             elif a_type == "present-proof":
->>>>>>> bf96e371
                 pres_ex_rec = await V10PresentationExchange.retrieve_by_id(
                     self._session,
                     a_id,
@@ -197,9 +175,9 @@
             else:
                 raise OutOfBandManagerError(f"Unknown attachment type: {a_type}")
         if include_handshake and not use_connections:
-            handshake_protocol = [DIDCommPrefix.qualify_current(DIDX_INVITATION)]
+            handshake_protocol = [DIDCommPrefix.qualify_current(DIDX_PROTO)]
         elif include_handshake and use_connections:
-            handshake_protocol = [DIDCommPrefix.qualify_current(CONNECTION_INVITATION)]
+            handshake_protocol = [DIDCommPrefix.qualify_current(CONN_PROTO)]
         else:
             handshake_protocol = None
         if public:
@@ -223,15 +201,7 @@
                 )
             invi_msg = InvitationMessage(
                 label=my_label or self._session.settings.get("default_label"),
-<<<<<<< HEAD
                 handshake_protocols=handshake_protocol,
-=======
-                handshake_protocols=(
-                    [DIDCommPrefix.qualify_current(DIDX_PROTO)]
-                    if include_handshake
-                    else None
-                ),
->>>>>>> bf96e371
                 request_attach=message_attachments,
                 service=[f"did:sov:{public_did.did}"],
             )
@@ -264,15 +234,7 @@
             # Would want to reuse create_did_document and convert the result
             invi_msg = InvitationMessage(
                 label=my_label or self._session.settings.get("default_label"),
-<<<<<<< HEAD
                 handshake_protocols=handshake_protocol,
-=======
-                handshake_protocols=(
-                    [DIDCommPrefix.qualify_current(DIDX_PROTO)]
-                    if include_handshake
-                    else None
-                ),
->>>>>>> bf96e371
                 request_attach=message_attachments,
                 service=[
                     ServiceMessage(
@@ -322,26 +284,11 @@
     ) -> dict:
         """Receive an out of band invitation message."""
 
-<<<<<<< HEAD
         ledger: BaseLedger = self._session.inject(BaseLedger)
 
         # There must be exactly 1 service entry
         if len(invi_msg.service_blocks) + len(invi_msg.service_dids) != 1:
             raise OutOfBandManagerError("service array must have exactly one element")
-=======
-        unq_handshake_protos = list(
-            dict.fromkeys(
-                [DIDCommPrefix.unqualify(hsp) for hsp in invi_msg.handshake_protocols]
-            )
-        )  # retain order while removing duplicate protocols modulo DIDComm prefix
-
-        # connections/1.0 protocol can't take oob invitation message in any case
-        if DIDX_PROTO in unq_handshake_protos:
-            if len(invi_msg.request_attach) != 0:
-                raise OutOfBandManagerError(
-                    "request block must be empty for invitation message type."
-                )
->>>>>>> bf96e371
 
         if len(invi_msg.request_attach) < 1 and len(invi_msg.handshake_protocols) < 1:
             raise OutOfBandManagerError(
@@ -375,7 +322,6 @@
                     "serviceEndpoint": endpoint,
                 }
             )
-<<<<<<< HEAD
 
         unq_handshake_protos = list(
             dict.fromkeys(
@@ -383,16 +329,6 @@
                     DIDCommPrefix.unqualify(proto)
                     for proto in invi_msg.handshake_protocols
                 ]
-=======
-        elif (
-            len(invi_msg.request_attach) == 1
-            and DIDCommPrefix.unqualify(invi_msg.request_attach[0].data.json["@type"])
-            == PRESENTATION_REQUEST
-        ):
-            raise OutOfBandManagerNotImplementedError(
-                f"{invi_msg.request_attach[0].data.json['@type']} "
-                "request type not implemented."
->>>>>>> bf96e371
             )
         )
         # Reuse Connection
@@ -474,16 +410,21 @@
             ):
                 conn_rec = None
         if conn_rec is None:
+            if len(unq_handshake_protos) == 0:
+                raise OutOfBandManagerError(
+                    "No existing connection exists and \
+                        handshake_protocol is missing"
+                )
             # Create a new connection
             for proto in unq_handshake_protos:
-                if proto == DIDX_INVITATION:
+                if proto == DIDX_PROTO:
                     didx_mgr = DIDXManager(self._session)
                     conn_rec = await didx_mgr.receive_invitation(
                         invitation=invi_msg,
                         their_public_did=public_did,
                         auto_accept=True,
                     )
-                elif proto == CONNECTION_INVITATION:
+                elif proto == CONN_PROTO:
                     service.recipient_keys = [
                         did_key_to_naked(key) for key in service.recipient_keys or []
                     ]
@@ -493,9 +434,7 @@
                     connection_invitation = ConnectionInvitation.deserialize(
                         {
                             "@id": invi_msg._id,
-                            "@type": DIDCommPrefix.qualify_current(
-                                CONNECTION_INVITATION
-                            ),
+                            "@type": DIDCommPrefix.qualify_current(CONN_PROTO),
                             "label": invi_msg.label,
                             "recipientKeys": service.recipient_keys,
                             "serviceEndpoint": service.service_endpoint,
